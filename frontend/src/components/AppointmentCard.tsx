--- conflicted
+++ resolved
@@ -3,7 +3,6 @@
 import { Card, CardContent, Typography, Chip, Box, Divider, Select, MenuItem, FormControl, TextField, Button, InputLabel, IconButton, Collapse, CircularProgress } from "@mui/material";
 import { AccessTime, LocationOn, Person, Assignment, Add, Remove, Delete } from "@mui/icons-material";
 import { searchAgents, updateBooking, deleteBooking } from "../api/crud";
-<<<<<<< HEAD
 
 interface AgentWithAvailability {
   agentId: number;
@@ -13,8 +12,6 @@
   team_id?: number;
   unavailable_reason?: string;
 }
-=======
->>>>>>> eb845dfa
 
 interface Props {
   appt: Booking;
@@ -365,15 +362,11 @@
                     </MenuItem>
                   ] : [
                     // Available agents only
-<<<<<<< HEAD
                     ...agents.filter(agent => agent.availability_status === 'available').map((agent) => (
-=======
-                    ...agents.filter((agent: any) => agent.availability_status === 'available').map((agent) => (
->>>>>>> eb845dfa
                       <MenuItem 
                         key={agent.agentId} 
                         value={agent.agentId}
-                        onClick={() => handleAgentChange(agent.agentId)}
+                        onClick={() => handleAgentChange(agent.agentId.toString())}
                       >
                         <Box sx={{ display: 'flex', justifyContent: 'space-between', width: '100%' }}>
                           <Typography variant="body2" fontWeight="500">
@@ -387,11 +380,7 @@
                     )),
                     
                     // Show message if no available agents found (only if agents have been loaded)
-<<<<<<< HEAD
                     ...(agents.filter(agent => agent.availability_status === 'available').length === 0 && agentsLoaded && !loadingAgents ? [
-=======
-                    ...(agents.filter((agent: any) => agent.availability_status === 'available').length === 0 && agentsLoaded && !loadingAgents ? [
->>>>>>> eb845dfa
                       <MenuItem key="no-agents" disabled>
                         <Typography variant="body2" color="text.secondary" sx={{ fontStyle: 'italic' }}>
                           No nearby agents available
