import { useState, useEffect, useCallback } from "react";
import { 
  Dialog, 
  DialogTitle, 
  DialogContent, 
  DialogActions, 
  TextField, 
  Button, 
  IconButton,
  Typography,
  Box
} from "@mui/material";
import Grid from '@mui/material/Grid';
import { Close } from "@mui/icons-material";
import { FormControl, InputLabel, Select, MenuItem, Alert } from "@mui/material";
import { findLatLong } from "../api/location_conversion";
import { createBooking, searchAgents } from "../api/crud";
import AgentSelector from "./AgentSelector";
import PhoneInput from "./PhoneInput";

interface Region {
  regionId: number;
  name: string;
  description?: string;
  is_global?: boolean;
}

interface Props {
  isOpen: boolean;
  onClose: () => void;
  onSave: () => void; // Callback to refresh bookings after saving
  onLogout: () => void;
}

interface Agent {
  distance: string;
  agentId: string;
  name: string;
}

export default function NewAppointmentModal({ isOpen, onClose, onSave, onLogout }: Props) {
  const [form, setForm] = useState({
    name: "",
    email: "",
    phone: "",
    street_number: "",
    street_name: "",
    postal_code: "",
    city: "",
    state_province: "",
    country: "USA",    
    date: "",
    time: "",
    rep: "",
    type: "Roof Replacement",
    region_id: null as number | null,
    booking_type: "physical" as "physical" | "virtual",
  });

  const [latLon, setLatLon] = useState<{ lat: number | null, lon: number | null }>({ lat: null, lon: null });
  const [phoneValid, setPhoneValid] = useState(false);
  const [agents, setAgents] = useState<Agent[]>([]);
  const [regions, setRegions] = useState<Region[]>([]);
  const [loadingRegions, setLoadingRegions] = useState(true);
  const [loadingAgents, setLoadingAgents] = useState(false);
  const [regionWarning, setRegionWarning] = useState<string | null>(null);

  // ensure HH:MM:SS
  const formatTime = (time: string) => {
    if (!time) return "";
    return time.length === 5 ? `${time}:00` : time; // if "HH:MM", add ":00"
  };

  const handleChange = (
    e: React.ChangeEvent<HTMLInputElement | HTMLSelectElement | HTMLTextAreaElement>
  ) => {
    const { id, value } = e.target;
    const key = id.replace("f-", "");

    // Special handling for phone number
    if (key === "phone") {
      // Remove all non-digit characters
      let digits = value.replace(/\D/g, "");
      // Limit to 10 digits
      digits = digits.slice(0, 10);

      // Format as xxx-xxx-xxxx
      let formatted = digits;
      if (digits.length > 3 && digits.length <= 6) {
        formatted = `${digits.slice(0, 3)}-${digits.slice(3)}`;
      } else if (digits.length > 6) {
        formatted = `${digits.slice(0, 3)}-${digits.slice(3, 6)}-${digits.slice(6, 10)}`;
      }

      setForm((prev) => ({ ...prev, [key]: formatted }));
      return;
    }

    setForm((prev) => ({ ...prev, [key]: value }));
  };

  const handleSave = async (e: React.FormEvent) => {
    e.preventDefault();

    if (form.phone && !phoneValid) {
      alert("Please enter a valid phone number");
      return;
    }

    if (!form.region_id) {
      alert("Please select a region for this appointment");
      return;
    }

    // For physical bookings, validate address fields
    if (form.booking_type === "physical" && (!form.street_number || !form.street_name || !form.postal_code || !form.city)) {
      alert("Please fill in all address fields for physical appointments");
      return;
    }

    // Transform flat form into backend format
<<<<<<< HEAD
    const payload: {
      booking_type: string;
      customer: {
        name: string;
        email: string;
        phone: string;
      };
      booking: {
        agentId: number;
        booking_date: string;
        booking_time: string;
        region_id?: number;
      };
      location?: {
        latitude: number;
        longitude: number;
        street_number: string;
        street_name: string;
        postal_code: string;
        city: string;
        state_province: string;
        country: string;
      };
    } = {
      booking_type: form.booking_type,
=======
    const payload: any = {
>>>>>>> 722f650d
      customer: {
        name: form.name,
        email: form.email,
        phone: form.phone,
      },
      booking: {
        agentId: Number(form.rep),
        booking_date: form.date,
        booking_time: formatTime(form.time),
        region_id: form.region_id,
      },
      booking_type: form.booking_type,
    };

    // Only add location data for physical bookings
    if (form.booking_type === "physical") {
      payload.location = {
        latitude: latLon.lat,
        longitude: latLon.lon,
        postal_code: form.postal_code,
        street_name: form.street_name,
        street_number: form.street_number,
        city: form.city,
        state_province: form.state_province,
        country: form.country,
      };
    }
    
    console.log(JSON.stringify(payload))

    try {
      await createBooking(payload);
      console.log("✅ Appointment saved");

      if (onSave) onSave();
      onClose();
    } catch (err) {
      console.error("❌ Error saving appointment:", err);
      const errorMessage = (err as Error).message || "Error saving appointment";
      
      if (errorMessage.includes("Authentication required")) {
        onLogout();
      } else {
        alert(errorMessage);
      }
    }
  };

  const handleSearchAgents = async () => {
    setLoadingAgents(true);
    console.log("Searching...")
    try {
<<<<<<< HEAD
      const searchParams: {
        booking_date: string;
        booking_time: string;
        booking_type: string;
        latitude?: string;
        longitude?: string;
      } = {
=======
      const searchParams: any = {
>>>>>>> 722f650d
        booking_date: form.date,
        booking_time: formatTime(form.time),
        booking_type: form.booking_type,
      };
      
      // For physical bookings, get coordinates and add them to search
      if (form.booking_type === "physical") {
        const { lat, lon } = await findLatLong({street_number: form.street_number, street_name: form.street_name, postal_code: form.postal_code });
        
        if (lat === null || lon === null){
          console.error("Could not find lat/lon for address.")
          setLatLon({ lat: null, lon: null });
          setAgents([]);
          return;
        }
        
        setLatLon({ lat, lon });
        searchParams.latitude = lat.toString();
        searchParams.longitude = lon.toString();
      }
      
      const data = await searchAgents(searchParams);
      setAgents(data);
    } catch (err) {
      console.error("Error fetching agents:", err);
      const errorMessage = (err as Error).message || "Error searching agents";
      
      if (errorMessage.includes("Authentication required")) {
        onLogout();
      } else {
        alert(errorMessage);
      }
    } finally {
      setLoadingAgents(false);
    }
  };

  const handlePhoneChange = (phoneValue: string) => {
    setForm((prev) => ({ ...prev, phone: phoneValue }));
  };

  const handleRegionChange = (regionId: number) => {
    setForm((prev) => ({ ...prev, region_id: regionId }));
    
    // Check if Global region was selected and show warning
    const selectedRegion = regions.find(r => r.regionId === regionId);
    if (selectedRegion && selectedRegion.is_global) {
      setRegionWarning("Warning: Global region selected. This appointment will be visible to all teams, which is not recommended for optimal workflow.");
    } else {
      setRegionWarning(null);
    }
  };

  // Fetch regions when component mounts
  const fetchRegions = useCallback(async () => {
    try {
      const BASE_URL = import.meta.env.VITE_BASE_API_URL;
      const response = await fetch(`${BASE_URL}/regions`, {
        credentials: 'include'
      });
      
      if (!response.ok) {
        throw new Error('Failed to fetch regions');
      }
      
      const text = await response.text();
      console.log('Raw response:', text); // Debug log
      
      const data = JSON.parse(text);
      if (data.success) {
        setRegions(data.data);
      } else {
        throw new Error(data.error || 'Failed to fetch regions');
      }
    } catch (err) {
      console.error('Error fetching regions:', err);
      const errorMessage = (err as Error).message || "Error fetching regions";
      
      if (errorMessage.includes("Authentication required")) {
        onLogout();
      }
      // Remove alert to avoid spam during infinite loops
    } finally {
      setLoadingRegions(false);
    }
  }, [onLogout]);

  // Load regions when modal opens
  useEffect(() => {
    if (isOpen && regions.length === 0) {
      fetchRegions();
    }
  }, [isOpen, fetchRegions, regions.length]);

  return (
    <Dialog 
      open={isOpen} 
      onClose={onClose}
      maxWidth="md"
      fullWidth
      PaperProps={{
        sx: { maxHeight: '90vh' }
      }}
    >
      <form onSubmit={handleSave}>
        <DialogTitle>
          <Box display="flex" justifyContent="space-between" alignItems="center">
            <Typography variant="h6" fontWeight="bold">
              New Appointment
            </Typography>
            <IconButton onClick={onClose} size="small">
              <Close />
            </IconButton>
          </Box>
        </DialogTitle>

        <DialogContent>
          <Grid container spacing={3} sx={{ mt: 1 }}>
            {/* Booking Type Selection */}
            <Grid size={{ xs: 12 }}>
              <FormControl fullWidth>
                <InputLabel>Booking Type</InputLabel>
                <Select
                  value={form.booking_type}
                  onChange={(e) => setForm(prev => ({ ...prev, booking_type: e.target.value as "physical" | "virtual" }))}
                  label="Booking Type"
                >
                  <MenuItem value="physical">Physical Appointment</MenuItem>
                  <MenuItem value="virtual">Virtual Appointment</MenuItem>
                </Select>
              </FormControl>
            </Grid>

            {/* Customer Fields */}
            <Grid size={{xs:12, md:6}}>
              <TextField
                id="f-name"
                label="Customer Name"
                placeholder="Bob"
                value={form.name}
                onChange={handleChange}
                required
                fullWidth
              />
            </Grid>

            <Grid size={{xs:12, md:6}}>
              <TextField
                id="f-email"
                label="Customer Email"
                type="email"
                placeholder="Bob@example.com"
                value={form.email}
                onChange={handleChange}
                required
                fullWidth
              />
            </Grid>

            <Grid size={{xs:12, md:6}}>
              <PhoneInput
                value={form.phone}
                onChange={handlePhoneChange}
                onValidityChange={setPhoneValid}
                placeholder="(123) 456-7890"
                id="f-phone"
                name="phone"
              />
            </Grid>

            {/* Address Fields - Only show for physical bookings */}
            {form.booking_type === "physical" && (
              <>
                <Grid size={{ xs: 12 }}>
                  <Typography variant="h6" sx={{ mb: 1, color: 'text.secondary' }}>
                    Address Information
                  </Typography>
                </Grid>
                
                <Grid size={{xs:12, md:6}}>
                  <TextField
                    id="f-street_number"
                    label="Street Number"
                    placeholder="5580"
                    value={form.street_number}
                    onChange={handleChange}
                    required={form.booking_type === "physical"}
                    fullWidth
                  />
                </Grid>

                <Grid size={{xs:12, md:6}}>
                  <TextField
                    id="f-street_name"
                    label="Street Name"
                    placeholder="Lacklon Lane"
                    value={form.street_name}
                    onChange={handleChange}
                    required={form.booking_type === "physical"}
                    fullWidth
                  />
                </Grid>

                <Grid size={{xs:12, md:6}}>
                  <TextField
                    id="f-city"
                    label="City"
                    placeholder="Bedford"
                    value={form.city}
                    onChange={handleChange}
                    required={form.booking_type === "physical"}
                    fullWidth
                  />
                </Grid>

                <Grid size={{xs:12, md:6}}>
                  <TextField
                    id="f-state_province"
                    label="State"
                    placeholder="NS"
                    value={form.state_province}
                    onChange={handleChange}
                    required={form.booking_type === "physical"}
                    fullWidth
                  />
                </Grid>

                <Grid size={{xs:12, md:6}}>
                  <TextField
                    id="f-country"
                    label="Country"
                    placeholder="Canada"
                    value={form.country}
                    onChange={handleChange}
                    required={form.booking_type === "physical"}
                    fullWidth
                  />
                </Grid>

                <Grid size={{xs:12, md:6}}>
                  <TextField
                    id="f-postal_code"
                    label="Zip Code"
                    placeholder="BA4 3J7"
                    value={form.postal_code}
                    onChange={handleChange}
                    required={form.booking_type === "physical"}
                    fullWidth
                  />
                </Grid>
              </>
            )}

            {/* Date + Time */}
            <Grid size={{xs:12, md:6}}>
              <TextField
                id="f-date"
                label="Date"
                type="date"
                value={form.date}
                onChange={handleChange}
                required
                fullWidth
                InputLabelProps={{
                  shrink: true,
                }}
              />
            </Grid>

            <Grid size={{xs:12, md:6}}>
              <TextField
                id="f-time"
                label="Time (local)"
                type="time"
                value={form.time}
                onChange={handleChange}
                required
                fullWidth
                InputLabelProps={{
                  shrink: true,
                }}
              />
            </Grid>

            {/* Region Selection */}
            <Grid size={{ xs: 12, md: 6 }}>
              <FormControl fullWidth required>
                <InputLabel>Region</InputLabel>
                <Select
                  value={form.region_id || ''}
                  onChange={(e) => handleRegionChange(Number(e.target.value))}
                  label="Region"
                >
                  {regions.map((region) => (
                    <MenuItem key={region.regionId} value={region.regionId}>
                      {region.name} {region.is_global ? '(Global)' : ''}
                    </MenuItem>
                  ))}
                </Select>
              </FormControl>
            </Grid>

            {/* Region Warning */}
            {regionWarning && (
              <Grid size={{ xs: 12 }}>
                <Alert severity="warning">
                  {regionWarning}
                </Alert>
              </Grid>
            )}

            {/* Agent Selection */}
            <Grid size={{ xs: 12 }}>
              <Box display="flex" alignItems="flex-end" gap={2}>
                <AgentSelector
                  agents={agents}
                  selectedRep={form.rep}
                  loading={loadingAgents}
                  onChange={(agentId: string) => setForm(prev => ({ ...prev, rep: agentId }))}
                  onSearch={handleSearchAgents}
                  disabledSearch={
                    !form.date || !form.time || 
                    (form.booking_type === "physical" && !form.postal_code)
                  }
                />
              </Box>
            </Grid>
          </Grid>
        </DialogContent>

        <DialogActions sx={{ px: 3, pb: 3 }}>
          <Button onClick={onClose} color="secondary">
            Cancel
          </Button>
          <Button type="submit" variant="contained" color="primary">
            Save
          </Button>
        </DialogActions>
      </form>
    </Dialog>
  );
}<|MERGE_RESOLUTION|>--- conflicted
+++ resolved
@@ -55,6 +55,7 @@
     type: "Roof Replacement",
     region_id: null as number | null,
     booking_type: "physical" as "physical" | "virtual",
+    booking_type: "physical" as "physical" | "virtual",
   });
 
   const [latLon, setLatLon] = useState<{ lat: number | null, lon: number | null }>({ lat: null, lon: null });
@@ -118,8 +119,13 @@
       return;
     }
 
+    // For physical bookings, validate address fields
+    if (form.booking_type === "physical" && (!form.street_number || !form.street_name || !form.postal_code || !form.city)) {
+      alert("Please fill in all address fields for physical appointments");
+      return;
+    }
+
     // Transform flat form into backend format
-<<<<<<< HEAD
     const payload: {
       booking_type: string;
       customer: {
@@ -145,9 +151,6 @@
       };
     } = {
       booking_type: form.booking_type,
-=======
-    const payload: any = {
->>>>>>> 722f650d
       customer: {
         name: form.name,
         email: form.email,
@@ -165,6 +168,18 @@
     // Only add location data for physical bookings
     if (form.booking_type === "physical") {
       payload.location = {
+      booking: {
+        agentId: Number(form.rep),
+        booking_date: form.date,
+        booking_time: formatTime(form.time),
+        region_id: form.region_id,
+      },
+      booking_type: form.booking_type,
+    };
+
+    // Only add location data for physical bookings
+    if (form.booking_type === "physical") {
+      payload.location = {
         latitude: latLon.lat,
         longitude: latLon.lon,
         postal_code: form.postal_code,
@@ -175,6 +190,8 @@
         country: form.country,
       };
     }
+      };
+    }
     
     console.log(JSON.stringify(payload))
 
@@ -200,7 +217,6 @@
     setLoadingAgents(true);
     console.log("Searching...")
     try {
-<<<<<<< HEAD
       const searchParams: {
         booking_date: string;
         booking_time: string;
@@ -208,9 +224,6 @@
         latitude?: string;
         longitude?: string;
       } = {
-=======
-      const searchParams: any = {
->>>>>>> 722f650d
         booking_date: form.date,
         booking_time: formatTime(form.time),
         booking_type: form.booking_type,
@@ -228,6 +241,12 @@
         }
         
         setLatLon({ lat, lon });
+        searchParams.latitude = lat.toString();
+        searchParams.longitude = lon.toString();
+      }
+      
+      const data = await searchAgents(searchParams);
+      setAgents(data);
         searchParams.latitude = lat.toString();
         searchParams.longitude = lon.toString();
       }
@@ -344,6 +363,21 @@
               </FormControl>
             </Grid>
 
+            {/* Booking Type Selection */}
+            <Grid size={{ xs: 12 }}>
+              <FormControl fullWidth>
+                <InputLabel>Booking Type</InputLabel>
+                <Select
+                  value={form.booking_type}
+                  onChange={(e) => setForm(prev => ({ ...prev, booking_type: e.target.value as "physical" | "virtual" }))}
+                  label="Booking Type"
+                >
+                  <MenuItem value="physical">Physical Appointment</MenuItem>
+                  <MenuItem value="virtual">Virtual Appointment</MenuItem>
+                </Select>
+              </FormControl>
+            </Grid>
+
             {/* Customer Fields */}
             <Grid size={{xs:12, md:6}}>
               <TextField
@@ -401,6 +435,26 @@
                     fullWidth
                   />
                 </Grid>
+            {/* Address Fields - Only show for physical bookings */}
+            {form.booking_type === "physical" && (
+              <>
+                <Grid size={{ xs: 12 }}>
+                  <Typography variant="h6" sx={{ mb: 1, color: 'text.secondary' }}>
+                    Address Information
+                  </Typography>
+                </Grid>
+                
+                <Grid size={{xs:12, md:6}}>
+                  <TextField
+                    id="f-street_number"
+                    label="Street Number"
+                    placeholder="5580"
+                    value={form.street_number}
+                    onChange={handleChange}
+                    required={form.booking_type === "physical"}
+                    fullWidth
+                  />
+                </Grid>
 
                 <Grid size={{xs:12, md:6}}>
                   <TextField
@@ -413,6 +467,17 @@
                     fullWidth
                   />
                 </Grid>
+                <Grid size={{xs:12, md:6}}>
+                  <TextField
+                    id="f-street_name"
+                    label="Street Name"
+                    placeholder="Lacklon Lane"
+                    value={form.street_name}
+                    onChange={handleChange}
+                    required={form.booking_type === "physical"}
+                    fullWidth
+                  />
+                </Grid>
 
                 <Grid size={{xs:12, md:6}}>
                   <TextField
@@ -425,6 +490,17 @@
                     fullWidth
                   />
                 </Grid>
+                <Grid size={{xs:12, md:6}}>
+                  <TextField
+                    id="f-city"
+                    label="City"
+                    placeholder="Bedford"
+                    value={form.city}
+                    onChange={handleChange}
+                    required={form.booking_type === "physical"}
+                    fullWidth
+                  />
+                </Grid>
 
                 <Grid size={{xs:12, md:6}}>
                   <TextField
@@ -437,6 +513,17 @@
                     fullWidth
                   />
                 </Grid>
+                <Grid size={{xs:12, md:6}}>
+                  <TextField
+                    id="f-state_province"
+                    label="State"
+                    placeholder="NS"
+                    value={form.state_province}
+                    onChange={handleChange}
+                    required={form.booking_type === "physical"}
+                    fullWidth
+                  />
+                </Grid>
 
                 <Grid size={{xs:12, md:6}}>
                   <TextField
@@ -449,7 +536,31 @@
                     fullWidth
                   />
                 </Grid>
-
+                <Grid size={{xs:12, md:6}}>
+                  <TextField
+                    id="f-country"
+                    label="Country"
+                    placeholder="Canada"
+                    value={form.country}
+                    onChange={handleChange}
+                    required={form.booking_type === "physical"}
+                    fullWidth
+                  />
+                </Grid>
+
+                <Grid size={{xs:12, md:6}}>
+                  <TextField
+                    id="f-postal_code"
+                    label="Zip Code"
+                    placeholder="BA4 3J7"
+                    value={form.postal_code}
+                    onChange={handleChange}
+                    required={form.booking_type === "physical"}
+                    fullWidth
+                  />
+                </Grid>
+              </>
+            )}
                 <Grid size={{xs:12, md:6}}>
                   <TextField
                     id="f-postal_code"
@@ -535,6 +646,10 @@
                     !form.date || !form.time || 
                     (form.booking_type === "physical" && !form.postal_code)
                   }
+                  disabledSearch={
+                    !form.date || !form.time || 
+                    (form.booking_type === "physical" && !form.postal_code)
+                  }
                 />
               </Box>
             </Grid>
