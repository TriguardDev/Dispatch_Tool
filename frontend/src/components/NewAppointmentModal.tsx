<<<<<<< HEAD
import { useState, useEffect, useCallback } from "react";
=======
import { useState, useEffect } from "react";
>>>>>>> eb845dfa
import { 
  Dialog, 
  DialogTitle, 
  DialogContent, 
  DialogActions, 
  TextField, 
  Button, 
  IconButton,
  Typography,
  Box
} from "@mui/material";
import Grid from '@mui/material/Grid';
import { Close } from "@mui/icons-material";
import { FormControl, InputLabel, Select, MenuItem, Alert } from "@mui/material";
import { findLatLong } from "../api/location_conversion";
import { createBooking, searchAgents } from "../api/crud";
import AgentSelector from "./AgentSelector";
import PhoneInput from "./PhoneInput";

interface Region {
  regionId: number;
  name: string;
  description?: string;
}

interface Props {
  isOpen: boolean;
  onClose: () => void;
  onSave: () => void; // Callback to refresh bookings after saving
  onLogout: () => void;
}

interface Agent {
  distance: string;
  agentId: string;
  name: string;
}

export default function NewAppointmentModal({ isOpen, onClose, onSave, onLogout }: Props) {
  const [form, setForm] = useState({
    name: "",
    email: "",
    phone: "",
    street_number: "",
    street_name: "",
    postal_code: "",
    city: "",
    state_province: "",
    country: "USA",    
    date: "",
    time: "",
    rep: "",
    type: "Roof Replacement",
    region_id: null as number | null,
  });

  const [latLon, setLatLon] = useState<{ lat: number | null, lon: number | null }>({ lat: null, lon: null });
  const [phoneValid, setPhoneValid] = useState(false);
  const [agents, setAgents] = useState<Agent[]>([]);
<<<<<<< HEAD
  const [regions, setRegions] = useState<Region[]>([]);
=======
  const [regions, setRegions] = useState<any[]>([]);
>>>>>>> eb845dfa
  const [loadingRegions, setLoadingRegions] = useState(true);
  const [loadingAgents, setLoadingAgents] = useState(false);
  const [regionWarning, setRegionWarning] = useState<string | null>(null);

  // ensure HH:MM:SS
  const formatTime = (time: string) => {
    if (!time) return "";
    return time.length === 5 ? `${time}:00` : time; // if "HH:MM", add ":00"
  };

  const handleChange = (
    e: React.ChangeEvent<HTMLInputElement | HTMLSelectElement | HTMLTextAreaElement>
  ) => {
    const { id, value } = e.target;
    const key = id.replace("f-", "");

    // Special handling for phone number
    if (key === "phone") {
      // Remove all non-digit characters
      let digits = value.replace(/\D/g, "");
      // Limit to 10 digits
      digits = digits.slice(0, 10);

      // Format as xxx-xxx-xxxx
      let formatted = digits;
      if (digits.length > 3 && digits.length <= 6) {
        formatted = `${digits.slice(0, 3)}-${digits.slice(3)}`;
      } else if (digits.length > 6) {
        formatted = `${digits.slice(0, 3)}-${digits.slice(3, 6)}-${digits.slice(6, 10)}`;
      }

      setForm((prev) => ({ ...prev, [key]: formatted }));
      return;
    }

    setForm((prev) => ({ ...prev, [key]: value }));
  };

  const handleSave = async (e: React.FormEvent) => {
    e.preventDefault();

    if (form.phone && !phoneValid) {
      alert("Please enter a valid phone number");
      return;
    }

    if (!form.region_id) {
      alert("Please select a region for this appointment");
      return;
    }

    // Transform flat form into backend format
    const payload = {
      customer: {
        name: form.name,
        email: form.email,
        phone: form.phone,
      },
      location: {
        latitude: latLon.lat,
        longitude: latLon.lon,
        postal_code: form.postal_code,
        street_name: form.street_name,
        street_number: form.street_number,
        city: form.city,
        state_province: form.state_province,
        country: form.country,
      },
      booking: {
        agentId: Number(form.rep),
        booking_date: form.date,
        booking_time: formatTime(form.time),
        region_id: form.region_id,
      },
    };
    
    console.log(JSON.stringify(payload))

    try {
      await createBooking(payload);
      console.log("✅ Appointment saved");

      if (onSave) onSave();
      onClose();
    } catch (err) {
      console.error("❌ Error saving appointment:", err);
      const errorMessage = (err as Error).message || "Error saving appointment";
      
      if (errorMessage.includes("Authentication required")) {
        onLogout();
      } else {
        alert(errorMessage);
      }
    }
  };

  const handleSearchAgents = async () => {
    setLoadingAgents(true);
    console.log("Searching...")
    try {
      // First get lat/long
      const { lat, lon } = await findLatLong({street_number: form.street_number, street_name: form.street_name, postal_code: form.postal_code })

      if (lat === null || lon === null){
        console.error("Could not find lat/lon for address.")
        setLatLon({ lat: null, lon: null });
        setAgents([])
      } else{
        setLatLon({ lat, lon });
        const data = await searchAgents({
          latitude: lat.toString(),
          longitude: lon.toString(),
          booking_date: form.date,
          booking_time: formatTime(form.time),
        });
        setAgents(data);
      }      
    } catch (err) {
      console.error("Error fetching agents:", err);
      const errorMessage = (err as Error).message || "Error searching agents";
      
      if (errorMessage.includes("Authentication required")) {
        onLogout();
      } else {
        alert(errorMessage);
      }
    } finally {
      setLoadingAgents(false);
    }
  };

  const handlePhoneChange = (phoneValue: string) => {
    setForm((prev) => ({ ...prev, phone: phoneValue }));
  };

  const handleRegionChange = (regionId: number) => {
    setForm((prev) => ({ ...prev, region_id: regionId }));
    
    // Check if Global region was selected and show warning
    const selectedRegion = regions.find(r => r.regionId === regionId);
    if (selectedRegion && selectedRegion.is_global) {
      setRegionWarning("Warning: Global region selected. This appointment will be visible to all teams, which is not recommended for optimal workflow.");
    } else {
      setRegionWarning(null);
    }
  };

  // Fetch regions when component mounts
<<<<<<< HEAD
  const fetchRegions = useCallback(async () => {
=======
  const fetchRegions = async () => {
>>>>>>> eb845dfa
    try {
      const BASE_URL = import.meta.env.VITE_BASE_API_URL;
      const response = await fetch(`${BASE_URL}/regions`, {
        credentials: 'include'
      });
      
      if (!response.ok) {
        throw new Error('Failed to fetch regions');
      }
      
      const text = await response.text();
      console.log('Raw response:', text); // Debug log
      
      const data = JSON.parse(text);
      if (data.success) {
        setRegions(data.data);
      } else {
        throw new Error(data.error || 'Failed to fetch regions');
      }
    } catch (err) {
      console.error('Error fetching regions:', err);
      const errorMessage = (err as Error).message || "Error fetching regions";
      
      if (errorMessage.includes("Authentication required")) {
        onLogout();
      }
      // Remove alert to avoid spam during infinite loops
    } finally {
      setLoadingRegions(false);
    }
<<<<<<< HEAD
  }, [onLogout]);
=======
  };
>>>>>>> eb845dfa

  // Load regions when modal opens
  useEffect(() => {
    if (isOpen && regions.length === 0) {
      fetchRegions();
    }
<<<<<<< HEAD
  }, [isOpen, fetchRegions, regions.length]);
=======
  }, [isOpen]);
>>>>>>> eb845dfa

  return (
    <Dialog 
      open={isOpen} 
      onClose={onClose}
      maxWidth="md"
      fullWidth
      PaperProps={{
        sx: { maxHeight: '90vh' }
      }}
    >
      <form onSubmit={handleSave}>
        <DialogTitle>
          <Box display="flex" justifyContent="space-between" alignItems="center">
            <Typography variant="h6" fontWeight="bold">
              New Appointment
            </Typography>
            <IconButton onClick={onClose} size="small">
              <Close />
            </IconButton>
          </Box>
        </DialogTitle>

        <DialogContent>
          <Grid container spacing={3} sx={{ mt: 1 }}>
            {/* Customer Fields */}
            <Grid size={{xs:12, md:6}}>
              <TextField
                id="f-name"
                label="Customer Name"
                placeholder="Bob"
                value={form.name}
                onChange={handleChange}
                required
                fullWidth
              />
            </Grid>

            <Grid size={{xs:12, md:6}}>
              <TextField
                id="f-email"
                label="Customer Email"
                type="email"
                placeholder="Bob@example.com"
                value={form.email}
                onChange={handleChange}
                required
                fullWidth
              />
            </Grid>

            <Grid size={{xs:12, md:6}}>
              <PhoneInput
                value={form.phone}
                onChange={handlePhoneChange}
                onValidityChange={setPhoneValid}
                placeholder="(123) 456-7890"
                id="f-phone"
                name="phone"
              />
            </Grid>

            {/* Address Fields */}
            <Grid size={{xs:12, md:6}}>
              <TextField
                id="f-street_number"
                label="Street Number"
                placeholder="5580"
                value={form.street_number}
                onChange={handleChange}
                fullWidth
              />
            </Grid>

            <Grid size={{xs:12, md:6}}>
              <TextField
                id="f-street_name"
                label="Street Name"
                placeholder="Lacklon Lane"
                value={form.street_name}
                onChange={handleChange}
                fullWidth
              />
            </Grid>

            <Grid size={{xs:12, md:6}}>
              <TextField
                id="f-city"
                label="City"
                placeholder="Bedford"
                value={form.city}
                onChange={handleChange}
                fullWidth
              />
            </Grid>

            <Grid size={{xs:12, md:6}}>
              <TextField
                id="f-state_province"
                label="State"
                placeholder="NS"
                value={form.state_province}
                onChange={handleChange}
                fullWidth
              />
            </Grid>

            <Grid size={{xs:12, md:6}}>
              <TextField
                id="f-country"
                label="Country"
                placeholder="Canada"
                value={form.country}
                onChange={handleChange}
                fullWidth
              />
            </Grid>

            <Grid size={{xs:12, md:6}}>
              <TextField
                id="f-postal_code"
                label="Zip Code"
                placeholder="BA4 3J7"
                value={form.postal_code}
                onChange={handleChange}
                fullWidth
              />
            </Grid>

            {/* Date + Time */}
            <Grid size={{xs:12, md:6}}>
              <TextField
                id="f-date"
                label="Date"
                type="date"
                value={form.date}
                onChange={handleChange}
                required
                fullWidth
                InputLabelProps={{
                  shrink: true,
                }}
              />
            </Grid>

            <Grid size={{xs:12, md:6}}>
              <TextField
                id="f-time"
                label="Time (local)"
                type="time"
                value={form.time}
                onChange={handleChange}
                required
                fullWidth
                InputLabelProps={{
                  shrink: true,
                }}
              />
            </Grid>

            {/* Region Selection */}
            <Grid size={{ xs: 12, md: 6 }}>
              <FormControl fullWidth required>
                <InputLabel>Region</InputLabel>
                <Select
                  value={form.region_id || ''}
                  onChange={(e) => handleRegionChange(Number(e.target.value))}
                  label="Region"
                >
                  {regions.map((region) => (
                    <MenuItem key={region.regionId} value={region.regionId}>
                      {region.name} {region.is_global ? '(Global)' : ''}
                    </MenuItem>
                  ))}
                </Select>
              </FormControl>
            </Grid>

            {/* Region Warning */}
            {regionWarning && (
              <Grid size={{ xs: 12 }}>
                <Alert severity="warning">
                  {regionWarning}
                </Alert>
              </Grid>
            )}

            {/* Agent Selection */}
            <Grid size={{ xs: 12 }}>
              <Box display="flex" alignItems="flex-end" gap={2}>
                <AgentSelector
                  agents={agents}
                  selectedRep={form.rep}
                  loading={loadingAgents}
                  onChange={(agentId: string) => setForm(prev => ({ ...prev, rep: agentId }))}
                  onSearch={handleSearchAgents}
                  disabledSearch={!form.postal_code || !form.date || !form.time}
                />
              </Box>
            </Grid>
          </Grid>
        </DialogContent>

        <DialogActions sx={{ px: 3, pb: 3 }}>
          <Button onClick={onClose} color="secondary">
            Cancel
          </Button>
          <Button type="submit" variant="contained" color="primary">
            Save
          </Button>
        </DialogActions>
      </form>
    </Dialog>
  );
}<|MERGE_RESOLUTION|>--- conflicted
+++ resolved
@@ -1,8 +1,4 @@
-<<<<<<< HEAD
 import { useState, useEffect, useCallback } from "react";
-=======
-import { useState, useEffect } from "react";
->>>>>>> eb845dfa
 import { 
   Dialog, 
   DialogTitle, 
@@ -26,6 +22,7 @@
   regionId: number;
   name: string;
   description?: string;
+  is_global?: boolean;
 }
 
 interface Props {
@@ -62,11 +59,7 @@
   const [latLon, setLatLon] = useState<{ lat: number | null, lon: number | null }>({ lat: null, lon: null });
   const [phoneValid, setPhoneValid] = useState(false);
   const [agents, setAgents] = useState<Agent[]>([]);
-<<<<<<< HEAD
   const [regions, setRegions] = useState<Region[]>([]);
-=======
-  const [regions, setRegions] = useState<any[]>([]);
->>>>>>> eb845dfa
   const [loadingRegions, setLoadingRegions] = useState(true);
   const [loadingAgents, setLoadingAgents] = useState(false);
   const [regionWarning, setRegionWarning] = useState<string | null>(null);
@@ -215,11 +208,7 @@
   };
 
   // Fetch regions when component mounts
-<<<<<<< HEAD
   const fetchRegions = useCallback(async () => {
-=======
-  const fetchRegions = async () => {
->>>>>>> eb845dfa
     try {
       const BASE_URL = import.meta.env.VITE_BASE_API_URL;
       const response = await fetch(`${BASE_URL}/regions`, {
@@ -250,22 +239,14 @@
     } finally {
       setLoadingRegions(false);
     }
-<<<<<<< HEAD
   }, [onLogout]);
-=======
-  };
->>>>>>> eb845dfa
 
   // Load regions when modal opens
   useEffect(() => {
     if (isOpen && regions.length === 0) {
       fetchRegions();
     }
-<<<<<<< HEAD
   }, [isOpen, fetchRegions, regions.length]);
-=======
-  }, [isOpen]);
->>>>>>> eb845dfa
 
   return (
     <Dialog 
